--- conflicted
+++ resolved
@@ -249,7 +249,6 @@
 
 if __name__ == "__main__":
 
-<<<<<<< HEAD
     test_run = True
 
     results_dir = ""
@@ -260,11 +259,6 @@
 
     compare_physiologic_bg_change_cap(save_dir=results_dir, save_results=save_results, plot_results=True, test_run=test_run)
 
-=======
-    results_dir = get_sim_results_save_dir()
-    compare_physiologic_bg_change_cap(save_dir=results_dir, save_results=True, plot_results=False, test_run=False)
->>>>>>> c8ef129d
-
     # TODO:
     #   - Pyloopkit changes as commit
     #   - Pass sensor time delta info for stateful
