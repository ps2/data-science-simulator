--- conflicted
+++ resolved
@@ -102,29 +102,9 @@
             # /OLD
 
             sensors = []
-<<<<<<< HEAD
             for i in range(n_sensors):
                 random_seed = np.random.randint(1, 1e9)
-=======
-            EPS = sys.float_info.epsilon
-            noise_sampling_max = np.random.uniform(EPS, 5.0)
-
-            for i in range(n_sensors):
-
-                initial_bias = pd.Series(johnsonsu.rvs(a=0, b=1, loc=2.0, scale=1.0, size=1))
-                phi = pd.Series(np.random.uniform(low=-np.pi, high=np.pi, size=1))
-                noise_per_sensor = pd.Series(np.random.uniform(low=EPS, high=noise_sampling_max, size=1))
-
-                bias_drift_range_start = pd.Series([0.9])
-                bias_drift_range_end = pd.Series([1.1])
-                bias_drift_oscillations = pd.Series([1])
-                bias_norm_factor = pd.Series([55])
-
-                delay = pd.Series([10])
-                random_seed = pd.Series([0])
-                bias_drift_type = pd.Series(["random"])
-
->>>>>>> 7a67241f
+
                 sensor = iCGMSensor(
                     current_datetime=t0,
                     sensor_properties={
@@ -150,14 +130,6 @@
                 sensor = copy.deepcopy(sensors[sensor_num])
                 sensor.prefill_sensor_history(true_bg_trace[-289:])  # Load sensor with the previous 24hrs of bg data
 
-<<<<<<< HEAD
-=======
-                # Save sensor properties for analysis
-                #sensor_json_filename = "vp{}.bg{}.s{}.json".format(vp_id, bg_cond_id, sensor_num)
-                #sensor_save_path = os.path.join(save_dir, sensor_json_filename)
-                #sensor.serialize_properties_to_json(sensor_save_path)
-
->>>>>>> 7a67241f
                 for analysis_type in analysis_type_list:
                     sim_id = "vp{}.bg{}.s{}.{}".format(
                         vp_id, bg_cond_id, sensor_num, analysis_type
