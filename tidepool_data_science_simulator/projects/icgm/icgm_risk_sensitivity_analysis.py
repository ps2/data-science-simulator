__author__ = "Jason Meno"

import time
import pdb
import sys
import os
import datetime
import json
import copy
import re
from collections import defaultdict

import numpy as np
from scipy.stats import johnsonsu
import pandas as pd

from tidepool_data_science_simulator.models.patient_for_icgm_sensitivity_analysis import VirtualPatientISA
from tidepool_data_science_simulator.makedata.scenario_parser import ScenarioParserCSV
from tidepool_data_science_simulator.models.pump import ContinuousInsulinPump
from tidepool_data_science_models.models.simple_metabolism_model import SimpleMetabolismModel
from tidepool_data_science_simulator.models.controller import LoopController
from tidepool_data_science_simulator.models.simulation import Simulation
from tidepool_data_science_models.models.icgm_sensor_generator import iCGMSensorGenerator, iCGMSensor
from tidepool_data_science_simulator.models.sensor import IdealSensor
from tidepool_data_science_simulator.evaluation.inspect_results import load_results, load_result
from tidepool_data_science_simulator.visualization.sim_viz import plot_sim_results

from tidepool_data_science_simulator.run import run_simulations


def load_vp_training_data(scenarios_dir):
    """
    Load scenarios in a dictionary for easier data management

    Parameters
    ----------
    scenarios_dir: str
        Path to directory with scenarios

    Returns
    -------
    dict
        Map of virtual patient id -> bg condition -> filename
    """

    file_names = os.listdir(scenarios_dir)
    all_scenario_files = [filename for filename in file_names if filename.endswith('.csv')]
    print("Num scenario files: {}".format(len(all_scenario_files)))

    vp_scenario_dict = defaultdict(dict)
    for filename in all_scenario_files:
        vp_id = re.search("train_(.*)\.csv.+", filename).groups()[0]
        bg_condition = re.search("condition(\d)", filename).groups()[0]
        vp_scenario_dict[vp_id][bg_condition] = filename

    return vp_scenario_dict


def build_icgm_sim_generator(vp_scenario_dict, sim_batch_size=30):
    """
    Build simulations for the FDA 510k Loop iCGM sensitivity analysis.

    Scenario files are on Compute-2 in Cameron Summers' copy of this code base.
    """

    n_sensors = 30
    analysis_type_list = ["temp_basal_only", "correction_bolus", "meal_bolus"]

    sim_ctr = 0
    sims = {}
    for vp_id, bg_scenario_dict in vp_scenario_dict.items():
        for bg_cond_id, scenario_filename in bg_scenario_dict.items():

            scenario_path = os.path.join(scenarios_dir, scenario_filename)
            sim_parser = ScenarioParserCSV(scenario_path)

            # Save patient properties for analysis
            vp_filename = "vp{}.json".format(vp_id)
            vp_properties = {
                "age": sim_parser.age,
                "ylw": sim_parser.ylw,
                "patient_scenario_filename": scenario_filename
            }
            with open(os.path.join(save_dir, vp_filename), "w") as file_to_write:
                json.dump(vp_properties, file_to_write, indent=4)

            t0 = sim_parser.get_simulation_start_time()

            controller = LoopController(time=t0, controller_config=sim_parser.get_controller_config())
            controller.num_hours_history = 8  # Force 8 hours to look for boluses at start of simulation

            pump = ContinuousInsulinPump(time=t0, pump_config=sim_parser.get_pump_config())

            true_bg_trace = sim_parser.patient_glucose_history.bg_values
<<<<<<< HEAD

            # OLD - keeping for now
            # sensor_generator = iCGMSensorGenerator(batch_training_size=30)
            # sensor_generator.fit(true_bg_trace)
            # train_percent_pass, train_loss = sensor_generator.score(true_bg_trace)
            # print("Train percent pass {}. Train loss {}".format(train_percent_pass, train_loss))
            # sensors = sensor_generator.generate_sensors(n_sensors, sensor_start_datetime=t0)
            # /OLD

            sensors = []
            EPS = sys.float_info.epsilon
            noise_sampling_max = np.random.uniform(EPS, 2.0)

            for i in range(n_sensors):

                initial_bias = pd.Series(johnsonsu.rvs(a=0, b=1, loc=1.0, scale=2.0, size=1))
                phi = pd.Series(np.random.uniform(low=-np.pi, high=np.pi, size=1))
                noise_per_sensor = pd.Series(np.random.uniform(low=EPS, high=noise_sampling_max, size=1))

                bias_drift_range_start = pd.Series([0.9])
                bias_drift_range_end = pd.Series([1.1])
                bias_drift_oscillations = pd.Series([1])
                bias_norm_factor = pd.Series([55])

                delay = pd.Series([10])
                random_seed = pd.Series([0])
                bias_drift_type = pd.Series(["random"])

                sensor = iCGMSensor(
                        current_datetime=t0,
                        sensor_properties={
                            "initial_bias": initial_bias,
                            "phi_drift": phi,
                            "bias_drift_range_start": bias_drift_range_start,
                            "bias_drift_range_end": bias_drift_range_end,
                            "bias_drift_oscillations": bias_drift_oscillations,
                            "bias_norm_factor": bias_norm_factor,
                            "noise_coefficient": noise_per_sensor,
                            "delay": delay,
                            "random_seed": random_seed,
                            "bias_drift_type": bias_drift_type
                    }
                )
                sensors.append(sensor)
=======
            sensor_generator = iCGMSensorGenerator(batch_training_size=30, use_g6_accuracy_in_loss=True)
            sensor_generator.fit(true_bg_trace)
            train_percent_pass, train_loss = sensor_generator.score(true_bg_trace)
            print("Train percent pass {}. Train loss {}".format(train_percent_pass, train_loss))

            bg_cond_filename = "sensor_batch_vp{}_bg{}.json".format(vp_id, bg_cond_id)
            bg_cond_properties = {
                "fit_percent_pass": sensor_generator.percent_pass,
                "vp": vp_id,
                "bg_condition": bg_cond_id,
                "scenario_filename": scenario_filename,
            }
            with open(os.path.join(save_dir, bg_cond_filename), "w") as file_to_write:
                json.dump(bg_cond_properties, file_to_write, indent=4)

            sensors = sensor_generator.generate_sensors(n_sensors, sensor_start_datetime=t0)
>>>>>>> 4f518a85

            for sensor_num in range(len(sensors)):

                sensor = copy.deepcopy(sensors[sensor_num])
                sensor.prefill_sensor_history(true_bg_trace[-289:])  # Load sensor with the previous 24hrs of bg data

                # Save sensor properties for analysis
                sensor_json_filename = "vp{}.bg{}.s{}.json".format(vp_id, bg_cond_id, sensor_num)
                sensor_save_path = os.path.join(save_dir, sensor_json_filename)
                # sensor.serialize_properties_to_json(sensor_save_path)

                for analysis_type in analysis_type_list:
                    sim_id = "vp{}.bg{}.s{}.{}".format(
                        vp_id, bg_cond_id, sensor_num, analysis_type
                    )

                    vp = VirtualPatientISA(
                        time=t0,
                        pump=copy.deepcopy(pump),
                        sensor=copy.deepcopy(sensor),
                        metabolism_model=SimpleMetabolismModel,
                        patient_config=copy.deepcopy(sim_parser.get_patient_config()),
                        t0=t0,
                        analysis_type=analysis_type,
                    )

                    sim = Simulation(
                        time=t0,
                        duration_hrs=8.0,
                        virtual_patient=vp,
                        controller=copy.deepcopy(controller),
                        multiprocess=True,
                        sim_id=sim_id
                    )

                    sim.seed = 0
                    sims[sim_id] = sim

                    sim_ctr += 1

                    if sim_ctr == sim_batch_size:
                        yield sims
                        sims = {}
                        sim_ctr = 0

    return sims


# %%
if __name__ == "__main__":

    scenarios_dir = "data/raw/icgm-sensitivity-analysis-scenarios-2020-07-10/"

    today_timestamp = datetime.datetime.now().strftime("%Y-%m-%d")
    save_dir = "data/processed/icgm-sensitivity-analysis-results-" + today_timestamp

    if not os.path.exists(save_dir):
        os.makedirs(save_dir)
        print("Made director for results: {}".format(save_dir))

    vp_scenario_dict = load_vp_training_data(scenarios_dir)
    # analyze_bg_training_data(vp_scenario_dict)

    sim_batch_generator = build_icgm_sim_generator(vp_scenario_dict, sim_batch_size=1)

    start_time = time.time()
    for i, sim_batch in enumerate(sim_batch_generator):
        batch_start_time = time.time()

        all_results = run_simulations(
            sim_batch,
            save_dir=save_dir,
            save_results=True,
            num_procs=1
        )
        batch_total_time = (time.time() - batch_start_time) / 60
        run_total_time = (time.time() - start_time) / 60
        print("Batch {}".format(i))
        print("Minutes to build sim batch {} of {} sensors. Total minutes {}".format(batch_total_time, len(sim_batch), run_total_time))

    # ===============
    # Inspect results
    # Local test results
    # result_dir = "/Users/csummers/dev/data-science-simulator/data/processed/icgm-sensitivity-analysis-results-2020-10-29/"
    #
    # # Sept iCGM results
    # # result_dir = "/Users/csummers/dev/data-science-simulator/data/processed/icgm-sensitivity-analysis-results-2020-09-19/"
    #
    # all_results = load_results(result_dir, ext="tsv")
    # for sim_id, result_df in all_results.items():
    #     plot_sim_results({sim_id: result_df})<|MERGE_RESOLUTION|>--- conflicted
+++ resolved
@@ -92,7 +92,6 @@
             pump = ContinuousInsulinPump(time=t0, pump_config=sim_parser.get_pump_config())
 
             true_bg_trace = sim_parser.patient_glucose_history.bg_values
-<<<<<<< HEAD
 
             # OLD - keeping for now
             # sensor_generator = iCGMSensorGenerator(batch_training_size=30)
@@ -122,39 +121,21 @@
                 bias_drift_type = pd.Series(["random"])
 
                 sensor = iCGMSensor(
-                        current_datetime=t0,
-                        sensor_properties={
-                            "initial_bias": initial_bias,
-                            "phi_drift": phi,
-                            "bias_drift_range_start": bias_drift_range_start,
-                            "bias_drift_range_end": bias_drift_range_end,
-                            "bias_drift_oscillations": bias_drift_oscillations,
-                            "bias_norm_factor": bias_norm_factor,
-                            "noise_coefficient": noise_per_sensor,
-                            "delay": delay,
-                            "random_seed": random_seed,
-                            "bias_drift_type": bias_drift_type
+                    current_datetime=t0,
+                    sensor_properties={
+                        "initial_bias": initial_bias,
+                        "phi_drift": phi,
+                        "bias_drift_range_start": bias_drift_range_start,
+                        "bias_drift_range_end": bias_drift_range_end,
+                        "bias_drift_oscillations": bias_drift_oscillations,
+                        "bias_norm_factor": bias_norm_factor,
+                        "noise_coefficient": noise_per_sensor,
+                        "delay": delay,
+                        "random_seed": random_seed,
+                        "bias_drift_type": bias_drift_type
                     }
                 )
                 sensors.append(sensor)
-=======
-            sensor_generator = iCGMSensorGenerator(batch_training_size=30, use_g6_accuracy_in_loss=True)
-            sensor_generator.fit(true_bg_trace)
-            train_percent_pass, train_loss = sensor_generator.score(true_bg_trace)
-            print("Train percent pass {}. Train loss {}".format(train_percent_pass, train_loss))
-
-            bg_cond_filename = "sensor_batch_vp{}_bg{}.json".format(vp_id, bg_cond_id)
-            bg_cond_properties = {
-                "fit_percent_pass": sensor_generator.percent_pass,
-                "vp": vp_id,
-                "bg_condition": bg_cond_id,
-                "scenario_filename": scenario_filename,
-            }
-            with open(os.path.join(save_dir, bg_cond_filename), "w") as file_to_write:
-                json.dump(bg_cond_properties, file_to_write, indent=4)
-
-            sensors = sensor_generator.generate_sensors(n_sensors, sensor_start_datetime=t0)
->>>>>>> 4f518a85
 
             for sensor_num in range(len(sensors)):
 
@@ -164,7 +145,7 @@
                 # Save sensor properties for analysis
                 sensor_json_filename = "vp{}.bg{}.s{}.json".format(vp_id, bg_cond_id, sensor_num)
                 sensor_save_path = os.path.join(save_dir, sensor_json_filename)
-                # sensor.serialize_properties_to_json(sensor_save_path)
+                sensor.serialize_properties_to_json(sensor_save_path)
 
                 for analysis_type in analysis_type_list:
                     sim_id = "vp{}.bg{}.s{}.{}".format(
